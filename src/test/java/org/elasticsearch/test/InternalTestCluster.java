--- conflicted
+++ resolved
@@ -184,19 +184,12 @@
 
     private final boolean hasFilterCache;
 
-<<<<<<< HEAD
     /**
      * All nodes started by the cluster will have their name set to nodePrefix followed by a positive number
      */
     private final String nodePrefix;
 
-=======
     private ServiceDisruptionScheme activeDisruptionScheme;
-
-    public InternalTestCluster(long clusterSeed, String clusterName) {
-        this(clusterSeed, DEFAULT_MIN_NUM_DATA_NODES, DEFAULT_MAX_NUM_DATA_NODES, clusterName, SettingsSource.EMPTY, DEFAULT_NUM_CLIENT_NODES, DEFAULT_ENABLE_RANDOM_BENCH_NODES);
-    }
->>>>>>> 34f4ca76
 
     public InternalTestCluster(long clusterSeed, int minNumDataNodes, int maxNumDataNodes, String clusterName, int numClientNodes, boolean enableRandomBenchNodes,
                                int jvmOrdinal, String nodePrefix) {
